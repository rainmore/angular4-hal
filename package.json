{
  "name": "angular4-hal",
  "version": "4.5.7",
  "description": "This Angular module offers a HAL/JSON http-client to easily interact with a Spring Data Rest API or any API that implements the Spring Data Rest resource model",
  "author": "Masvis S.r.l.",
  "readme": "README.md",
  "license": "MIT",
  "main": "./dist/index.js",
  "module": "dist/index.js",
  "typings": "dist/index.d.ts",
  "scripts": {
    "clean": "node ./scripts/deleteDist",
    "build": "npm run tsc",
<<<<<<< HEAD
    "tsc": "tsc",
    "test": "mocha -r ts-node/register --config=test/test-config.json test/*.test.ts"
=======
    "tsc": "node_modules/.bin/ngc",
    "test": "jest --coverage",
    "coveralls": "coveralls < coverage/lcov.info"
>>>>>>> 6103be09
  },
  "keywords": [
    "Spring Data Rest",
    "Spring",
    "HAL",
    "hypermedia",
    "REST",
    "Angular 4/5"
  ],
  "issues": {
    "url": "https://github.com/sante85/angular4-hal/issues"
  },
  "repository": {
    "type": "git",
    "url": "https://github.com/sante85/angular4-hal.git"
  },
  "devDependencies": {
<<<<<<< HEAD
    "@types/mocha": "^2.2.43",
    "chai": "^4.1.2",
    "mocha": "^3.5.3",
    "nconf": "^0.8.4",
    "optimist": "^0.6.1",
    "ts-node": "^3.3.0",

=======
    "@angular/compiler": "~5.2.x",
    "@angular/compiler-cli": "~5.2.x",
    "@angular/platform-server": "~5.2.x",
>>>>>>> 6103be09
    "rimraf": "^2.6.2",
    "tslint": "^3.10.2",
    "tslint-ionic-rules": "*",
    "@types/node": "9.3.0",
    "typescript": "~2.6.x",

    "coveralls": "2.13.1",
    "fetch-mock": "5.11.0",
    "jest": "20.0.4"
  },
  "dependencies": {
    "@angular/common": "~5.2.x",
    "@angular/core": "~5.2.x",
    "rxjs": "~5.5.x",
    "zone.js": "^0.8.18"
  },
  "engines": {
    "node": ">=4"
  }
}<|MERGE_RESOLUTION|>--- conflicted
+++ resolved
@@ -11,14 +11,8 @@
   "scripts": {
     "clean": "node ./scripts/deleteDist",
     "build": "npm run tsc",
-<<<<<<< HEAD
-    "tsc": "tsc",
+    "tsc": "node_modules/.bin/ngc",
     "test": "mocha -r ts-node/register --config=test/test-config.json test/*.test.ts"
-=======
-    "tsc": "node_modules/.bin/ngc",
-    "test": "jest --coverage",
-    "coveralls": "coveralls < coverage/lcov.info"
->>>>>>> 6103be09
   },
   "keywords": [
     "Spring Data Rest",
@@ -36,7 +30,9 @@
     "url": "https://github.com/sante85/angular4-hal.git"
   },
   "devDependencies": {
-<<<<<<< HEAD
+    "@angular/compiler": "~5.2.x",
+    "@angular/compiler-cli": "~5.2.x",
+    "@angular/platform-server": "~5.2.x",
     "@types/mocha": "^2.2.43",
     "chai": "^4.1.2",
     "mocha": "^3.5.3",
@@ -44,11 +40,6 @@
     "optimist": "^0.6.1",
     "ts-node": "^3.3.0",
 
-=======
-    "@angular/compiler": "~5.2.x",
-    "@angular/compiler-cli": "~5.2.x",
-    "@angular/platform-server": "~5.2.x",
->>>>>>> 6103be09
     "rimraf": "^2.6.2",
     "tslint": "^3.10.2",
     "tslint-ionic-rules": "*",
